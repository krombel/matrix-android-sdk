--- conflicted
+++ resolved
@@ -18,22 +18,14 @@
 
 import android.content.Context;
 import android.os.Bundle;
-<<<<<<< HEAD
-=======
-import android.os.Handler;
->>>>>>> 84f6f6b3
 import android.os.Looper;
 import android.support.v4.app.Fragment;
 import android.support.v4.app.FragmentManager;
 import android.text.TextUtils;
 import android.util.Log;
-<<<<<<< HEAD
-import android.view.View;
-=======
 import android.view.LayoutInflater;
 import android.view.View;
 import android.view.ViewGroup;
->>>>>>> 84f6f6b3
 import android.widget.Toast;
 
 import org.matrix.androidsdk.MXSession;
@@ -111,27 +103,11 @@
     // The adapted listener to register to the SDK
     private final IMXEventListener mEventListener = new MXEventListener() {
         @Override
-<<<<<<< HEAD
-=======
-        public void onLiveEvent(Event event, RoomState roomState) {
-            mMatrixMessagesListener.onLiveEvent(event, roomState);
-        }
-
-        @Override
->>>>>>> 84f6f6b3
         public void onLiveEventsChunkProcessed() {
             mMatrixMessagesListener.onLiveEventsChunkProcessed();
         }
 
         @Override
-<<<<<<< HEAD
-=======
-        public void onBackEvent(Event event, RoomState roomState) {
-            mMatrixMessagesListener.onBackEvent(event, roomState);
-        }
-
-        @Override
->>>>>>> 84f6f6b3
         public void onReceiptEvent(String roomId, List<String> senderIds) {
             mMatrixMessagesListener.onReceiptEvent(senderIds);
         }
@@ -143,16 +119,13 @@
         }
     };
 
-<<<<<<< HEAD
     private final EventTimeline.EventTimelineListener mEventTimelineListener = new EventTimeline.EventTimelineListener() {
         @Override
         public void onEvent(Event event, EventTimeline.Direction direction, RoomState roomState) {
-            mMatrixMessagesListener.onEvent(event, direction,roomState);
+            mMatrixMessagesListener.onEvent(event, direction, roomState);
         }
     };
 
-=======
->>>>>>> 84f6f6b3
     private Context mContext;
     private MXSession mSession;
     private Room mRoom;
@@ -205,7 +178,6 @@
             throw new RuntimeException("Must have valid default MXSession.");
         }
 
-<<<<<<< HEAD
         // retrieve the room.
         if (null == mRoom) {
             // check if this room has been joined, if not, join it then get messages.
@@ -219,7 +191,7 @@
             mEventTimeline.addEventTimelineListener(mEventTimelineListener);
             // the room has already been initialized
             sendInitialMessagesLoaded();
-            return;
+            return v;
         }
 
         if (null != mEventTimeline) {
@@ -263,65 +235,9 @@
             } else {
                 sendInitialMessagesLoaded();
             }
-=======
-        // check if this room has been joined, if not, join it then get messages.
-        mRoom = mSession.getDataHandler().getRoom(roomId);
-        boolean joinedRoom = false;
-
-        // does the room already exist ?
-        if (mRoom != null) {
-
-            if (!mKeepRoomHistory) {
-                // init the history
-                mRoom.initHistory();
-            }
-
-            // check if some required fields are initialized
-            // else, the joining could have been half broken (network error)
-            if (null != mRoom.getLiveState().creator) {
-                RoomMember self = mRoom.getMember(mSession.getCredentials().userId);
-                if (self != null && RoomMember.MEMBERSHIP_JOIN.equals(self.membership)) {
-                    joinedRoom = true;
-                }
-            }
-
-            mRoom.addEventListener(mEventListener);
-
-            if (!joinedRoom) {
-                Log.d(LOG_TAG, "Joining room >> " + roomId);
-                joinRoom();
-            }
-            else {
-                // do not need to initialize the history
-                if (mKeepRoomHistory) {
-                    Log.d(LOG_TAG, "Keeping the room history so nothing to do");
-                    sendInitialMessagesLoaded();
-                } else {
-                    Log.d(LOG_TAG, "Get the initial room content");
-                    requestInitialHistory();
-                }
-            }
-        } else {
-            Log.d(LOG_TAG, "No room so nothing to do");
-            sendInitialMessagesLoaded();
->>>>>>> 84f6f6b3
-        }
-
-        mKeepRoomHistory = false;
+        }
 
         return v;
-    }
-
-    private void sendInitialMessagesLoaded() {
-        final android.os.Handler handler = new android.os.Handler(Looper.getMainLooper());
-
-        // add a delay to avoid calling MatrixListFragement before it is fully initialized
-        handler.postDelayed(new Runnable() {
-            @Override
-            public void run() {
-                mMatrixMessagesListener.onInitialMessagesLoaded();
-            }
-        }, 100);
     }
 
     @Override
