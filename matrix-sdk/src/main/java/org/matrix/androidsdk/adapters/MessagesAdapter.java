--- conflicted
+++ resolved
@@ -579,7 +579,7 @@
      */
     protected void loadAvatar(ImageView avatarView, String url) {
         int size = getContext().getResources().getDimensionPixelSize(R.dimen.chat_avatar_size);
-        mMediasCache.loadAvatarThumbnail(avatarView, url, size);
+        mMediasCache.loadAvatarThumbnail(mSession.getHomeserverConfig(), avatarView, url, size);
     }
 
     /**
@@ -1242,14 +1242,6 @@
         return convertView;
     }
 
-<<<<<<< HEAD
-    protected void loadAvatar(ImageView avatarView, String url) {
-        int size = getContext().getResources().getDimensionPixelSize(R.dimen.chat_avatar_size);
-        mMediasCache.loadAvatarThumbnail(mSession.getHomeserverConfig(), avatarView, url, size);
-    }
-
-    private View getEmoteView(final int position, View convertView, ViewGroup parent) {
-=======
     /**
      * Emote message management
      * @param position the message position
@@ -1258,7 +1250,6 @@
      * @return the updated text view.
      */
     protected View getEmoteView(final int position, View convertView, ViewGroup parent) {
->>>>>>> 37ab06e4
         if (convertView == null) {
             convertView = mLayoutInflater.inflate(mRowTypeToLayoutId.get(ROW_TYPE_EMOTE), parent, false);
         }
@@ -1355,38 +1346,6 @@
         }
     }
 
-<<<<<<< HEAD
-        if ((fileMessage != null) && (fileMessage.url != null)) {
-
-            fileTextView.setOnLongClickListener(new View.OnLongClickListener() {
-                @Override
-                public boolean onLongClick(View v) {
-                    return onFileLongClick(position, fileMessage);
-                }
-            });
-
-            fileTextView.setOnClickListener(new View.OnClickListener() {
-                @Override
-                public void onClick(View v) {
-                if (null != fileMessage.url) {
-                    File mediaFile =  mMediasCache.mediaCacheFile(fileMessage.url, fileMessage.getMimeType());
-
-                    // is the file already saved
-                    if (null != mediaFile) {
-                        onFileClick(position, fileMessage);
-                    } else {
-                        fileTypeView.setVisibility(View.GONE);
-                        fileTextView.setVisibility(View.GONE);
-                        // display the pie chart
-                        downloadTextView.setText(mContext.getString(R.string.downloading) + " " + fileMessage.body);
-                        downloadProgressLayout.setVisibility(View.VISIBLE);
-                        mMediasCache.downloadMedia(MessagesAdapter.this.mContext, mSession.getHomeserverConfig(), fileMessage.url, fileMessage.getMimeType());
-                        mMediasCache.addDownloadListener(downloadId, downloadCallback);
-                    }
-                }
-                }
-            });
-=======
     /**
      * File message management
      * @param position the message position
@@ -1397,7 +1356,6 @@
     protected View getFileView(final int position, View convertView, ViewGroup parent) {
         if (convertView == null) {
             convertView = mLayoutInflater.inflate(mRowTypeToLayoutId.get(ROW_TYPE_FILE), parent, false);
->>>>>>> 37ab06e4
         }
 
         MessageRow row = getItem(position);
