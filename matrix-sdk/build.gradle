
apply plugin: 'com.android.library'

android {
    compileSdkVersion 21
    buildToolsVersion '21.0.0'

    packagingOptions {
        exclude 'LICENSE.txt'
        exclude 'META-INF/LICENSE'
        exclude 'META-INF/LICENSE.txt'
        exclude 'META-INF/NOTICE'
    }


    defaultConfig {
        minSdkVersion 11
        targetSdkVersion 21
<<<<<<< HEAD
        versionCode 18
        version "0.5.8.dev"
        versionName "0.5.8.dev"
        testInstrumentationRunner "com.google.android.apps.common.testing.testrunner.GoogleInstrumentationTestRunner"
=======
        versionCode 17
        version "0.5.7"
        versionName "0.5.7"
>>>>>>> a54a155f
    }

    // prevent the "superClassName is empty" error for classes not annotated as tests
    tasks.withType(Test) {
        scanForTestClasses = false
        include "**/*Test.class" // whatever Ant pattern matches your test class files
    }

    signingConfigs {
        release {
            storeFile file(project.hasProperty("RELEASE_STORE_FILE") ? RELEASE_STORE_FILE : "/dummy/path")
            storePassword project.hasProperty("RELEASE_STORE_PASSWORD") ? RELEASE_STORE_PASSWORD : "dummy password"
            keyAlias project.hasProperty("RELEASE_KEY_ALIAS") ? RELEASE_KEY_ALIAS : "dummy alias"
            keyPassword project.hasProperty("RELEASE_KEY_PASSWORD") ? RELEASE_KEY_PASSWORD : "dummy password"
        }
    }

    buildTypes {
        debug {
            resValue "string", "git_sdk_revision", "\"${gitRevision()}\""
            resValue "string", "git_sdk_revision_unix_date", "\"${gitRevisionUnixDate()}\""
            resValue "string", "git_sdk_revision_date", "\"${gitRevisionDate()}\""
        }

        release {
            resValue "string", "git_sdk_revision", "\"${gitRevision()}\""
            resValue "string", "git_sdk_revision_unix_date", "\"${gitRevisionUnixDate()}\""
            resValue "string", "git_sdk_revision_date", "\"${gitRevisionDate()}\""

            libraryVariants.all { variant ->
                variant.outputs.each { output ->
                    def outputFile = output.outputFile
                    if (outputFile != null && outputFile.name.endsWith('.aar')) {
                        def fileName = outputFile.name.replace(".aar", "-${version}.aar")
                        output.outputFile = new File(outputFile.parent, fileName)                  }
                }
            }
        }
    }

    lintOptions {
        disable 'InvalidPackage'
    }
}

def gitRevision() {
    def cmd = "git rev-parse --short HEAD"
    return cmd.execute().text.trim()
}

def gitRevisionUnixDate() {
    def cmd = "git show -s --format=%ct HEAD^{commit}"
    return cmd.execute().text.trim()
}

def gitRevisionDate() {
    def cmd = "git show -s --format=%ci HEAD^{commit}"
    return cmd.execute().text.trim()
}

dependencies {
    compile fileTree(dir: 'libs', include: ['*.jar'])
    compile 'com.android.support:appcompat-v7:21.+'
    compile 'com.squareup.retrofit:retrofit:1.6.1'
    compile 'com.google.code.gson:gson:2.3'
    compile 'com.squareup.okhttp:okhttp-urlconnection:2.0.0'
    compile 'com.squareup.okhttp:okhttp:2.0.0'
    compile 'io.pristine:libjingle:9690@aar'

    // Robolectric
    testCompile 'com.android.support.test:runner:0.3'
    testCompile 'com.android.support.test:rules:0.3'
    testCompile 'org.mockito:mockito-core:1.+'
    testCompile 'junit:junit:4.12'
    testCompile 'org.hamcrest:hamcrest-library:1.3'
    testCompile 'org.apache.maven:maven-ant-tasks:2.1.3' // fixes issue on linux/mac
    testCompile('org.robolectric:robolectric:3.0') {
        exclude group: 'commons-logging', module: 'commons-logging'
        exclude group: 'org.apache.httpcomponents', module: 'httpclient'
    }
}<|MERGE_RESOLUTION|>--- conflicted
+++ resolved
@@ -16,17 +16,10 @@
     defaultConfig {
         minSdkVersion 11
         targetSdkVersion 21
-<<<<<<< HEAD
         versionCode 18
         version "0.5.8.dev"
         versionName "0.5.8.dev"
-        testInstrumentationRunner "com.google.android.apps.common.testing.testrunner.GoogleInstrumentationTestRunner"
-=======
-        versionCode 17
-        version "0.5.7"
-        versionName "0.5.7"
->>>>>>> a54a155f
-    }
+     }
 
     // prevent the "superClassName is empty" error for classes not annotated as tests
     tasks.withType(Test) {
